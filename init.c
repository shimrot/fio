/*
 * This file contains job initialization and setup functions.
 */
#include <stdio.h>
#include <stdlib.h>
#include <unistd.h>
#include <fcntl.h>
#include <ctype.h>
#include <string.h>
#include <errno.h>
#include <sys/ipc.h>
#include <sys/shm.h>
#include <sys/types.h>
#include <sys/stat.h>

#include "fio.h"
#include "parse.h"
#include "smalloc.h"
#include "filehash.h"
#include "verify.h"
#include "profile.h"
#include "server.h"

#include "lib/getopt.h"

const char fio_version_string[] = FIO_VERSION;

#define FIO_RANDSEED		(0xb1899bedUL)

static char **ini_file;
static int max_jobs = FIO_MAX_JOBS;
static int dump_cmdline;
static int def_timeout;

static struct thread_data def_thread;
struct thread_data *threads = NULL;

int exitall_on_terminate = 0;
int output_format = FIO_OUTPUT_NORMAL;
int eta_print;
FILE *f_out = NULL;
FILE *f_err = NULL;
char **job_sections = NULL;
int nr_job_sections = 0;
char *exec_profile = NULL;
int warnings_fatal = 0;
int terse_version = 3;
int is_backend = 0;
int nr_clients = 0;
int log_syslog = 0;

int write_bw_log = 0;
int read_only = 0;

static int write_lat_log;

static int prev_group_jobs;

unsigned long fio_debug = 0;
unsigned int fio_debug_jobno = -1;
unsigned int *fio_debug_jobp = NULL;

static char cmd_optstr[256];
static int did_arg;

const fio_fp64_t def_percentile_list[FIO_IO_U_LIST_MAX_LEN] = {
	{ .u.f	=  1.00 },
	{ .u.f	=  5.00 },
	{ .u.f	= 10.00 },
	{ .u.f	= 20.00 },
	{ .u.f	= 30.00 },
	{ .u.f	= 40.00 },
	{ .u.f	= 50.00 },
	{ .u.f	= 60.00 },
	{ .u.f	= 70.00 },
	{ .u.f	= 80.00 },
	{ .u.f	= 90.00 },
	{ .u.f	= 95.00 },
	{ .u.f	= 99.00 },
	{ .u.f	= 99.50 },
	{ .u.f	= 99.90 },
	{ .u.f	= 99.95 },
	{ .u.f	= 99.99 },
};

#define FIO_CLIENT_FLAG		(1 << 16)

/*
 * Command line options. These will contain the above, plus a few
 * extra that only pertain to fio itself and not jobs.
 */
static struct option l_opts[FIO_NR_OPTIONS] = {
	{
		.name		= (char *) "output",
		.has_arg	= required_argument,
		.val		= 'o' | FIO_CLIENT_FLAG,
	},
	{
		.name		= (char *) "timeout",
		.has_arg	= required_argument,
		.val		= 't' | FIO_CLIENT_FLAG,
	},
	{
		.name		= (char *) "latency-log",
		.has_arg	= required_argument,
		.val		= 'l' | FIO_CLIENT_FLAG,
	},
	{
		.name		= (char *) "bandwidth-log",
		.has_arg	= required_argument,
		.val		= 'b' | FIO_CLIENT_FLAG,
	},
	{
		.name		= (char *) "minimal",
		.has_arg	= optional_argument,
		.val		= 'm' | FIO_CLIENT_FLAG,
	},
	{
		.name		= (char *) "output-format",
		.has_arg	= optional_argument,
		.val		= 'F' | FIO_CLIENT_FLAG,
	},
	{
		.name		= (char *) "version",
		.has_arg	= no_argument,
		.val		= 'v' | FIO_CLIENT_FLAG,
	},
	{
		.name		= (char *) "help",
		.has_arg	= no_argument,
		.val		= 'h' | FIO_CLIENT_FLAG,
	},
	{
		.name		= (char *) "cmdhelp",
		.has_arg	= optional_argument,
		.val		= 'c' | FIO_CLIENT_FLAG,
	},
	{
		.name		   = (char *) "enghelp",
		.has_arg	= optional_argument,
		.val		    = 'i' | FIO_CLIENT_FLAG,
	},
	{
		.name		= (char *) "showcmd",
		.has_arg	= no_argument,
		.val		= 's' | FIO_CLIENT_FLAG,
	},
	{
		.name		= (char *) "readonly",
		.has_arg	= no_argument,
		.val		= 'r' | FIO_CLIENT_FLAG,
	},
	{
		.name		= (char *) "eta",
		.has_arg	= required_argument,
		.val		= 'e' | FIO_CLIENT_FLAG,
	},
	{
		.name		= (char *) "debug",
		.has_arg	= required_argument,
		.val		= 'd' | FIO_CLIENT_FLAG,
	},
	{
		.name		= (char *) "section",
		.has_arg	= required_argument,
		.val		= 'x' | FIO_CLIENT_FLAG,
	},
	{
		.name		= (char *) "alloc-size",
		.has_arg	= required_argument,
		.val		= 'a' | FIO_CLIENT_FLAG,
	},
	{
		.name		= (char *) "profile",
		.has_arg	= required_argument,
		.val		= 'p' | FIO_CLIENT_FLAG,
	},
	{
		.name		= (char *) "warnings-fatal",
		.has_arg	= no_argument,
		.val		= 'w' | FIO_CLIENT_FLAG,
	},
	{
		.name		= (char *) "max-jobs",
		.has_arg	= required_argument,
		.val		= 'j' | FIO_CLIENT_FLAG,
	},
	{
		.name		= (char *) "terse-version",
		.has_arg	= required_argument,
		.val		= 'V' | FIO_CLIENT_FLAG,
	},
	{
		.name		= (char *) "server",
		.has_arg	= optional_argument,
		.val		= 'S',
	},
	{	.name		= (char *) "daemonize",
		.has_arg	= required_argument,
		.val		= 'D',
	},
	{
		.name		= (char *) "client",
		.has_arg	= required_argument,
		.val		= 'C',
	},
	{
		.name		= NULL,
	},
};

void free_threads_shm(void)
{
	struct shmid_ds sbuf;

	if (threads) {
		void *tp = threads;

		threads = NULL;
		shmdt(tp);
		shmctl(shm_id, IPC_RMID, &sbuf);
		shm_id = -1;
	}
}

void free_shm(void)
{
	if (threads) {
		file_hash_exit();
		flow_exit();
		fio_debug_jobp = NULL;
		free_threads_shm();
	}

	scleanup();
}

/*
 * The thread area is shared between the main process and the job
 * threads/processes. So setup a shared memory segment that will hold
 * all the job info. We use the end of the region for keeping track of
 * open files across jobs, for file sharing.
 */
static int setup_thread_area(void)
{
	void *hash;

	if (threads)
		return 0;

	/*
	 * 1024 is too much on some machines, scale max_jobs if
	 * we get a failure that looks like too large a shm segment
	 */
	do {
		size_t size = max_jobs * sizeof(struct thread_data);

		size += file_hash_size;
		size += sizeof(unsigned int);

		shm_id = shmget(0, size, IPC_CREAT | 0600);
		if (shm_id != -1)
			break;
		if (errno != EINVAL && errno != ENOMEM) {
			perror("shmget");
			break;
		}

		max_jobs >>= 1;
	} while (max_jobs);

	if (shm_id == -1)
		return 1;

	threads = shmat(shm_id, NULL, 0);
	if (threads == (void *) -1) {
		perror("shmat");
		return 1;
	}

	memset(threads, 0, max_jobs * sizeof(struct thread_data));
	hash = (void *) threads + max_jobs * sizeof(struct thread_data);
	fio_debug_jobp = (void *) hash + file_hash_size;
	*fio_debug_jobp = -1;
	file_hash_init(hash);

	flow_init();

	return 0;
}

/*
 * Return a free job structure.
 */
static struct thread_data *get_new_job(int global, struct thread_data *parent,
				       int preserve_eo)
{
	struct thread_data *td;

	if (global)
		return &def_thread;
	if (setup_thread_area()) {
		log_err("error: failed to setup shm segment\n");
		return NULL;
	}
	if (thread_number >= max_jobs) {
		log_err("error: maximum number of jobs (%d) reached.\n",
				max_jobs);
		return NULL;
	}

	td = &threads[thread_number++];
	*td = *parent;

	td->io_ops = NULL;
	if (!preserve_eo)
		td->eo = NULL;

	td->o.uid = td->o.gid = -1U;

	dup_files(td, parent);
	fio_options_mem_dupe(td);

	profile_add_hooks(td);

	td->thread_number = thread_number;
	return td;
}

static void put_job(struct thread_data *td)
{
	if (td == &def_thread)
		return;

	profile_td_exit(td);
	flow_exit_job(td);

	if (td->error)
		log_info("fio: %s\n", td->verror);

	fio_options_free(td);
	if (td->io_ops)
		free_ioengine(td);

	memset(&threads[td->thread_number - 1], 0, sizeof(*td));
	thread_number--;
}

static int __setup_rate(struct thread_data *td, enum fio_ddir ddir)
{
	unsigned int bs = td->o.min_bs[ddir];

	assert(ddir_rw(ddir));

	if (td->o.rate[ddir])
		td->rate_bps[ddir] = td->o.rate[ddir];
	else
		td->rate_bps[ddir] = td->o.rate_iops[ddir] * bs;

	if (!td->rate_bps[ddir]) {
		log_err("rate lower than supported\n");
		return -1;
	}

	td->rate_pending_usleep[ddir] = 0;
	return 0;
}

static int setup_rate(struct thread_data *td)
{
	int ret = 0;

	if (td->o.rate[DDIR_READ] || td->o.rate_iops[DDIR_READ])
		ret = __setup_rate(td, DDIR_READ);
	if (td->o.rate[DDIR_WRITE] || td->o.rate_iops[DDIR_WRITE])
		ret |= __setup_rate(td, DDIR_WRITE);
	if (td->o.rate[DDIR_TRIM] || td->o.rate_iops[DDIR_TRIM])
		ret |= __setup_rate(td, DDIR_TRIM);

	return ret;
}

static int fixed_block_size(struct thread_options *o)
{
	return o->min_bs[DDIR_READ] == o->max_bs[DDIR_READ] &&
		o->min_bs[DDIR_WRITE] == o->max_bs[DDIR_WRITE] &&
		o->min_bs[DDIR_TRIM] == o->max_bs[DDIR_TRIM] &&
		o->min_bs[DDIR_READ] == o->min_bs[DDIR_WRITE] &&
		o->min_bs[DDIR_READ] == o->min_bs[DDIR_TRIM];
}

/*
 * Lazy way of fixing up options that depend on each other. We could also
 * define option callback handlers, but this is easier.
 */
static int fixup_options(struct thread_data *td)
{
	struct thread_options *o = &td->o;
	int ret = 0;

#ifndef FIO_HAVE_PSHARED_MUTEX
	if (!o->use_thread) {
		log_info("fio: this platform does not support process shared"
			 " mutexes, forcing use of threads. Use the 'thread'"
			 " option to get rid of this warning.\n");
		o->use_thread = 1;
		ret = warnings_fatal;
	}
#endif

	if (o->write_iolog_file && o->read_iolog_file) {
		log_err("fio: read iolog overrides write_iolog\n");
		free(o->write_iolog_file);
		o->write_iolog_file = NULL;
		ret = warnings_fatal;
	}

	/*
	 * only really works with 1 file
	 */
	if (o->zone_size && o->open_files == 1)
		o->zone_size = 0;

	/*
	 * If zone_range isn't specified, backward compatibility dictates it
	 * should be made equal to zone_size.
	 */
	if (o->zone_size && !o->zone_range)
		o->zone_range = o->zone_size;

	/*
	 * Reads can do overwrites, we always need to pre-create the file
	 */
	if (td_read(td) || td_rw(td))
		o->overwrite = 1;

	if (!o->min_bs[DDIR_READ])
		o->min_bs[DDIR_READ] = o->bs[DDIR_READ];
	if (!o->max_bs[DDIR_READ])
		o->max_bs[DDIR_READ] = o->bs[DDIR_READ];
	if (!o->min_bs[DDIR_WRITE])
		o->min_bs[DDIR_WRITE] = o->bs[DDIR_WRITE];
	if (!o->max_bs[DDIR_WRITE])
		o->max_bs[DDIR_WRITE] = o->bs[DDIR_WRITE];
	if (!o->min_bs[DDIR_TRIM])
		o->min_bs[DDIR_TRIM] = o->bs[DDIR_TRIM];
	if (!o->max_bs[DDIR_TRIM])
		o->max_bs[DDIR_TRIM] = o->bs[DDIR_TRIM];


	o->rw_min_bs = min(o->min_bs[DDIR_READ], o->min_bs[DDIR_WRITE]);
	o->rw_min_bs = min(o->min_bs[DDIR_TRIM], o->rw_min_bs);

	/*
	 * For random IO, allow blockalign offset other than min_bs.
	 */
	if (!o->ba[DDIR_READ] || !td_random(td))
		o->ba[DDIR_READ] = o->min_bs[DDIR_READ];
	if (!o->ba[DDIR_WRITE] || !td_random(td))
		o->ba[DDIR_WRITE] = o->min_bs[DDIR_WRITE];
	if (!o->ba[DDIR_TRIM] || !td_random(td))
		o->ba[DDIR_TRIM] = o->min_bs[DDIR_TRIM];

	if ((o->ba[DDIR_READ] != o->min_bs[DDIR_READ] ||
	    o->ba[DDIR_WRITE] != o->min_bs[DDIR_WRITE] ||
	    o->ba[DDIR_TRIM] != o->min_bs[DDIR_TRIM]) &&
	    !o->norandommap) {
		log_err("fio: Any use of blockalign= turns off randommap\n");
		o->norandommap = 1;
		ret = warnings_fatal;
	}

	if (!o->file_size_high)
		o->file_size_high = o->file_size_low;

	if (o->norandommap && o->verify != VERIFY_NONE
	    && !fixed_block_size(o))  {
		log_err("fio: norandommap given for variable block sizes, "
			"verify disabled\n");
		o->verify = VERIFY_NONE;
		ret = warnings_fatal;
	}
	if (o->bs_unaligned && (o->odirect || td->io_ops->flags & FIO_RAWIO))
		log_err("fio: bs_unaligned may not work with raw io\n");

	/*
	 * thinktime_spin must be less than thinktime
	 */
	if (o->thinktime_spin > o->thinktime)
		o->thinktime_spin = o->thinktime;

	/*
	 * The low water mark cannot be bigger than the iodepth
	 */
	if (o->iodepth_low > o->iodepth || !o->iodepth_low) {
		/*
		 * syslet work around - if the workload is sequential,
		 * we want to let the queue drain all the way down to
		 * avoid seeking between async threads
		 */
		if (!strcmp(td->io_ops->name, "syslet-rw") && !td_random(td))
			o->iodepth_low = 1;
		else
			o->iodepth_low = o->iodepth;
	}

	/*
	 * If batch number isn't set, default to the same as iodepth
	 */
	if (o->iodepth_batch > o->iodepth || !o->iodepth_batch)
		o->iodepth_batch = o->iodepth;

	if (o->nr_files > td->files_index)
		o->nr_files = td->files_index;

	if (o->open_files > o->nr_files || !o->open_files)
		o->open_files = o->nr_files;

	if (((o->rate[DDIR_READ] + o->rate[DDIR_WRITE] + o->rate[DDIR_TRIM]) &&
	    (o->rate_iops[DDIR_READ] + o->rate_iops[DDIR_WRITE] + o->rate_iops[DDIR_TRIM])) ||
	    ((o->ratemin[DDIR_READ] + o->ratemin[DDIR_WRITE] + o->ratemin[DDIR_TRIM]) &&
	    (o->rate_iops_min[DDIR_READ] + o->rate_iops_min[DDIR_WRITE] + o->rate_iops_min[DDIR_TRIM]))) {
		log_err("fio: rate and rate_iops are mutually exclusive\n");
		ret = 1;
	}
	if ((o->rate[DDIR_READ] < o->ratemin[DDIR_READ]) ||
	    (o->rate[DDIR_WRITE] < o->ratemin[DDIR_WRITE]) ||
	    (o->rate[DDIR_TRIM] < o->ratemin[DDIR_TRIM]) ||
	    (o->rate_iops[DDIR_READ] < o->rate_iops_min[DDIR_READ]) ||
	    (o->rate_iops[DDIR_WRITE] < o->rate_iops_min[DDIR_WRITE]) ||
	    (o->rate_iops[DDIR_TRIM] < o->rate_iops_min[DDIR_TRIM])) {
		log_err("fio: minimum rate exceeds rate\n");
		ret = 1;
	}

	if (!o->timeout && o->time_based) {
		log_err("fio: time_based requires a runtime/timeout setting\n");
		o->time_based = 0;
		ret = warnings_fatal;
	}

	if (o->fill_device && !o->size)
		o->size = -1ULL;

	if (o->verify != VERIFY_NONE) {
		if (td_write(td) && o->do_verify && o->numjobs > 1) {
			log_info("Multiple writers may overwrite blocks that "
				"belong to other jobs. This can cause "
				"verification failures.\n");
			ret = warnings_fatal;
		}

		o->refill_buffers = 1;
		if (o->max_bs[DDIR_WRITE] != o->min_bs[DDIR_WRITE] &&
		    !o->verify_interval)
			o->verify_interval = o->min_bs[DDIR_WRITE];
	}

	if (o->pre_read) {
		o->invalidate_cache = 0;
		if (td->io_ops->flags & FIO_PIPEIO) {
			log_info("fio: cannot pre-read files with an IO engine"
				 " that isn't seekable. Pre-read disabled.\n");
			ret = warnings_fatal;
		}
	}

#ifndef FIO_HAVE_FDATASYNC
	if (o->fdatasync_blocks) {
		log_info("fio: this platform does not support fdatasync()"
			 " falling back to using fsync().  Use the 'fsync'"
			 " option instead of 'fdatasync' to get rid of"
			 " this warning\n");
		o->fsync_blocks = o->fdatasync_blocks;
		o->fdatasync_blocks = 0;
		ret = warnings_fatal;
	}
#endif

#ifdef WIN32
	/*
	 * Windows doesn't support O_DIRECT or O_SYNC with the _open interface,
	 * so fail if we're passed those flags
	 */
	if ((td->io_ops->flags & FIO_SYNCIO) && (td->o.odirect || td->o.sync_io)) {
		log_err("fio: Windows does not support direct or non-buffered io with"
				" the synchronous ioengines. Use the 'windowsaio' ioengine"
				" with 'direct=1' and 'iodepth=1' instead.\n");
		ret = 1;
	}
#endif

	/*
	 * For fully compressible data, just zero them at init time.
	 * It's faster than repeatedly filling it.
	 */
	if (td->o.compress_percentage == 100) {
		td->o.zero_buffers = 1;
		td->o.compress_percentage = 0;
	}

	return ret;
}

/*
 * This function leaks the buffer
 */
char *fio_uint_to_kmg(unsigned int val)
{
	char *buf = malloc(32);
	char post[] = { 0, 'K', 'M', 'G', 'P', 'E', 0 };
	char *p = post;

	do {
		if (val & 1023)
			break;

		val >>= 10;
		p++;
	} while (*p);

	snprintf(buf, 31, "%u%c", val, *p);
	return buf;
}

/* External engines are specified by "external:name.o") */
static const char *get_engine_name(const char *str)
{
	char *p = strstr(str, ":");

	if (!p)
		return str;

	p++;
	strip_blank_front(&p);
	strip_blank_end(p);
	return p;
}

static int exists_and_not_file(const char *filename)
{
	struct stat sb;

	if (lstat(filename, &sb) == -1)
		return 0;

	/* \\.\ is the device namespace in Windows, where every file
	 * is a device node */
	if (S_ISREG(sb.st_mode) && strncmp(filename, "\\\\.\\", 4) != 0)
		return 0;

	return 1;
}

static void td_fill_rand_seeds_os(struct thread_data *td)
{
	os_random_seed(td->rand_seeds[0], &td->bsrange_state);
	os_random_seed(td->rand_seeds[1], &td->verify_state);
	os_random_seed(td->rand_seeds[2], &td->rwmix_state);

	if (td->o.file_service_type == FIO_FSERVICE_RANDOM)
		os_random_seed(td->rand_seeds[3], &td->next_file_state);

	os_random_seed(td->rand_seeds[5], &td->file_size_state);
	os_random_seed(td->rand_seeds[6], &td->trim_state);

	if (!td_random(td))
		return;

	if (td->o.rand_repeatable)
		td->rand_seeds[4] = FIO_RANDSEED * td->thread_number;

	os_random_seed(td->rand_seeds[4], &td->random_state);
}

static void td_fill_rand_seeds_internal(struct thread_data *td)
{
	init_rand_seed(&td->__bsrange_state, td->rand_seeds[0]);
	init_rand_seed(&td->__verify_state, td->rand_seeds[1]);
	init_rand_seed(&td->__rwmix_state, td->rand_seeds[2]);

	if (td->o.file_service_type == FIO_FSERVICE_RANDOM)
		init_rand_seed(&td->__next_file_state, td->rand_seeds[3]);

	init_rand_seed(&td->__file_size_state, td->rand_seeds[5]);
	init_rand_seed(&td->__trim_state, td->rand_seeds[6]);

	if (!td_random(td))
		return;

	if (td->o.rand_repeatable)
		td->rand_seeds[4] = FIO_RANDSEED * td->thread_number;

	init_rand_seed(&td->__random_state, td->rand_seeds[4]);
}

void td_fill_rand_seeds(struct thread_data *td)
{
	if (td->o.use_os_rand)
		td_fill_rand_seeds_os(td);
	else
		td_fill_rand_seeds_internal(td);

	init_rand_seed(&td->buf_state, td->rand_seeds[7]);
}


/*
 * Initializes the ioengine configured for a job, if it has not been done so
 * already.
 */
int ioengine_load(struct thread_data *td)
{
	const char *engine;

	/*
	 * Engine has already been loaded.
	 */
	if (td->io_ops)
		return 0;

	engine = get_engine_name(td->o.ioengine);
	td->io_ops = load_ioengine(td, engine);
	if (!td->io_ops) {
		log_err("fio: failed to load engine %s\n", engine);
		return 1;
	}

	if (td->io_ops->option_struct_size && td->io_ops->options) {
		/*
		 * In cases where td->eo is set, clone it for a child thread.
		 * This requires that the parent thread has the same ioengine,
		 * but that requirement must be enforced by the code which
		 * cloned the thread.
		 */
		void *origeo = td->eo;
		/*
		 * Otherwise use the default thread options.
		 */
		if (!origeo && td != &def_thread && def_thread.eo &&
		    def_thread.io_ops->options == td->io_ops->options)
			origeo = def_thread.eo;

		options_init(td->io_ops->options);
		td->eo = malloc(td->io_ops->option_struct_size);
		/*
		 * Use the default thread as an option template if this uses the
		 * same options structure and there are non-default options
		 * used.
		 */
		if (origeo) {
			memcpy(td->eo, origeo, td->io_ops->option_struct_size);
			options_mem_dupe(td->eo, td->io_ops->options);
		} else {
			memset(td->eo, 0, td->io_ops->option_struct_size);
			fill_default_options(td->eo, td->io_ops->options);
		}
		*(struct thread_data **)td->eo = td;
	}

	return 0;
}

/*
 * Adds a job to the list of things todo. Sanitizes the various options
 * to make sure we don't have conflicts, and initializes various
 * members of td.
 */
static int add_job(struct thread_data *td, const char *jobname, int job_add_num,
		   int recursed, int client_type)
{
<<<<<<< HEAD
=======
	const char *ddir_str[] = { NULL, "read", "write", "rw", NULL,
				   "randread", "randwrite", "randrw",
				   "trim", NULL, NULL, NULL, "randtrim" };
>>>>>>> eebd2f2d
	unsigned int i;
	char fname[PATH_MAX];
	int numjobs, file_alloced;

	/*
	 * the def_thread is just for options, it's not a real job
	 */
	if (td == &def_thread)
		return 0;

	/*
	 * if we are just dumping the output command line, don't add the job
	 */
	if (dump_cmdline) {
		put_job(td);
		return 0;
	}

	td->client_type = client_type;

	if (profile_td_init(td))
		goto err;

	if (ioengine_load(td))
		goto err;

	if (td->o.odirect)
		td->io_ops->flags |= FIO_RAWIO;

	file_alloced = 0;
	if (!td->o.filename && !td->files_index && !td->o.read_iolog_file) {
		file_alloced = 1;

		if (td->o.nr_files == 1 && exists_and_not_file(jobname))
			add_file(td, jobname);
		else {
			for (i = 0; i < td->o.nr_files; i++) {
				sprintf(fname, "%s.%d.%d", jobname,
							td->thread_number, i);
				add_file(td, fname);
			}
		}
	}

	if (fixup_options(td))
		goto err;

	flow_init_job(td);

	/*
	 * IO engines only need this for option callbacks, and the address may
	 * change in subprocesses.
	 */
	if (td->eo)
		*(struct thread_data **)td->eo = NULL;

	if (td->io_ops->flags & FIO_DISKLESSIO) {
		struct fio_file *f;

		for_each_file(td, f, i)
			f->real_file_size = -1ULL;
	}

	td->mutex = fio_mutex_init(FIO_MUTEX_LOCKED);

	td->ts.clat_percentiles = td->o.clat_percentiles;
	if (td->o.overwrite_plist)
		memcpy(td->ts.percentile_list, td->o.percentile_list, sizeof(td->o.percentile_list));
	else
		memcpy(td->ts.percentile_list, def_percentile_list, sizeof(def_percentile_list));

	for (i = 0; i < DDIR_RWDIR_CNT; i++) {
		td->ts.clat_stat[i].min_val = ULONG_MAX;
		td->ts.slat_stat[i].min_val = ULONG_MAX;
		td->ts.lat_stat[i].min_val = ULONG_MAX;
		td->ts.bw_stat[i].min_val = ULONG_MAX;
	}
	td->ddir_seq_nr = td->o.ddir_seq_nr;

	if ((td->o.stonewall || td->o.new_group) && prev_group_jobs) {
		prev_group_jobs = 0;
		groupid++;
	}

	td->groupid = groupid;
	prev_group_jobs++;

	if (init_random_state(td, td->rand_seeds, sizeof(td->rand_seeds))) {
		td_verror(td, errno, "init_random_state");
		goto err;
	}

	if (setup_rate(td))
		goto err;

	if (td->o.lat_log_file) {
		setup_log(&td->lat_log, td->o.log_avg_msec, IO_LOG_TYPE_LAT);
		setup_log(&td->slat_log, td->o.log_avg_msec, IO_LOG_TYPE_SLAT);
		setup_log(&td->clat_log, td->o.log_avg_msec, IO_LOG_TYPE_CLAT);
	}
	if (td->o.bw_log_file)
		setup_log(&td->bw_log, td->o.log_avg_msec, IO_LOG_TYPE_BW);
	if (td->o.iops_log_file)
		setup_log(&td->iops_log, td->o.log_avg_msec, IO_LOG_TYPE_IOPS);

	if (!td->o.name)
		td->o.name = strdup(jobname);

	if (output_format == FIO_OUTPUT_NORMAL) {
		if (!job_add_num) {
<<<<<<< HEAD
			if (is_backend && !recursed)
				fio_server_send_add_job(td);

			if (!(td->io_ops->flags & FIO_NOIO)) {
				char *c1, *c2, *c3, *c4;

				c1 = fio_uint_to_kmg(td->o.min_bs[DDIR_READ]);
				c2 = fio_uint_to_kmg(td->o.max_bs[DDIR_READ]);
				c3 = fio_uint_to_kmg(td->o.min_bs[DDIR_WRITE]);
				c4 = fio_uint_to_kmg(td->o.max_bs[DDIR_WRITE]);
=======
			if (!strcmp(td->io_ops->name, "cpuio")) {
				log_info("%s: ioengine=cpu, cpuload=%u,"
					 " cpucycle=%u\n", td->o.name,
							td->o.cpuload,
							td->o.cpucycle);
			} else {
				char *c1, *c2, *c3, *c4, *c5, *c6;

				c1 = to_kmg(td->o.min_bs[DDIR_READ]);
				c2 = to_kmg(td->o.max_bs[DDIR_READ]);
				c3 = to_kmg(td->o.min_bs[DDIR_WRITE]);
				c4 = to_kmg(td->o.max_bs[DDIR_WRITE]);
				c5 = to_kmg(td->o.min_bs[DDIR_TRIM]);
				c6 = to_kmg(td->o.max_bs[DDIR_TRIM]);
>>>>>>> eebd2f2d

				log_info("%s: (g=%d): rw=%s, bs=%s-%s/%s-%s/%s-%s,"
					 " ioengine=%s, iodepth=%u\n",
						td->o.name, td->groupid,
<<<<<<< HEAD
						ddir_str(td->o.td_ddir),
						c1, c2, c3, c4,
=======
						ddir_str[td->o.td_ddir],
						c1, c2, c3, c4, c5, c6,
>>>>>>> eebd2f2d
						td->io_ops->name,
						td->o.iodepth);

				free(c1);
				free(c2);
				free(c3);
				free(c4);
				free(c5);
				free(c6);
			}
		} else if (job_add_num == 1)
			log_info("...\n");
	}

	/*
	 * recurse add identical jobs, clear numjobs and stonewall options
	 * as they don't apply to sub-jobs
	 */
	numjobs = td->o.numjobs;
	while (--numjobs) {
		struct thread_data *td_new = get_new_job(0, td, 1);

		if (!td_new)
			goto err;

		td_new->o.numjobs = 1;
		td_new->o.stonewall = 0;
		td_new->o.new_group = 0;

		if (file_alloced) {
			td_new->o.filename = NULL;
			td_new->files_index = 0;
			td_new->files_size = 0;
			td_new->files = NULL;
		}

		job_add_num = numjobs - 1;

		if (add_job(td_new, jobname, job_add_num, 1, client_type))
			goto err;
	}

	return 0;
err:
	put_job(td);
	return -1;
}

/*
 * Parse as if 'o' was a command line
 */
void add_job_opts(const char **o, int client_type)
{
	struct thread_data *td, *td_parent;
	int i, in_global = 1;
	char jobname[32];

	i = 0;
	td_parent = td = NULL;
	while (o[i]) {
		if (!strncmp(o[i], "name", 4)) {
			in_global = 0;
			if (td)
				add_job(td, jobname, 0, 0, client_type);
			td = NULL;
			sprintf(jobname, "%s", o[i] + 5);
		}
		if (in_global && !td_parent)
			td_parent = get_new_job(1, &def_thread, 0);
		else if (!in_global && !td) {
			if (!td_parent)
				td_parent = &def_thread;
			td = get_new_job(0, td_parent, 0);
		}
		if (in_global)
			fio_options_parse(td_parent, (char **) &o[i], 1);
		else
			fio_options_parse(td, (char **) &o[i], 1);
		i++;
	}

	if (td)
		add_job(td, jobname, 0, 0, client_type);
}

static int skip_this_section(const char *name)
{
	int i;

	if (!nr_job_sections)
		return 0;
	if (!strncmp(name, "global", 6))
		return 0;

	for (i = 0; i < nr_job_sections; i++)
		if (!strcmp(job_sections[i], name))
			return 0;

	return 1;
}

static int is_empty_or_comment(char *line)
{
	unsigned int i;

	for (i = 0; i < strlen(line); i++) {
		if (line[i] == ';')
			return 1;
		if (line[i] == '#')
			return 1;
		if (!isspace((int) line[i]) && !iscntrl((int) line[i]))
			return 0;
	}

	return 1;
}

/*
 * This is our [ini] type file parser.
 */
int parse_jobs_ini(char *file, int is_buf, int stonewall_flag, int type)
{
	unsigned int global;
	struct thread_data *td;
	char *string, *name;
	FILE *f;
	char *p;
	int ret = 0, stonewall;
	int first_sect = 1;
	int skip_fgets = 0;
	int inside_skip = 0;
	char **opts;
	int i, alloc_opts, num_opts;

	if (is_buf)
		f = NULL;
	else {
		if (!strcmp(file, "-"))
			f = stdin;
		else
			f = fopen(file, "r");

		if (!f) {
			perror("fopen job file");
			return 1;
		}
	}

	string = malloc(4096);

	/*
	 * it's really 256 + small bit, 280 should suffice
	 */
	name = malloc(280);
	memset(name, 0, 280);

	alloc_opts = 8;
	opts = malloc(sizeof(char *) * alloc_opts);
	num_opts = 0;

	stonewall = stonewall_flag;
	do {
		/*
		 * if skip_fgets is set, we already have loaded a line we
		 * haven't handled.
		 */
		if (!skip_fgets) {
			if (is_buf)
				p = strsep(&file, "\n");
			else
				p = fgets(string, 4096, f);
			if (!p)
				break;
		}

		skip_fgets = 0;
		strip_blank_front(&p);
		strip_blank_end(p);

		if (is_empty_or_comment(p))
			continue;
		if (sscanf(p, "[%255[^\n]]", name) != 1) {
			if (inside_skip)
				continue;
			log_err("fio: option <%s> outside of [] job section\n",
									p);
			break;
		}

		name[strlen(name) - 1] = '\0';

		if (skip_this_section(name)) {
			inside_skip = 1;
			continue;
		} else
			inside_skip = 0;

		global = !strncmp(name, "global", 6);

		if (dump_cmdline) {
			if (first_sect)
				log_info("fio ");
			if (!global)
				log_info("--name=%s ", name);
			first_sect = 0;
		}

		td = get_new_job(global, &def_thread, 0);
		if (!td) {
			ret = 1;
			break;
		}

		/*
		 * Seperate multiple job files by a stonewall
		 */
		if (!global && stonewall) {
			td->o.stonewall = stonewall;
			stonewall = 0;
		}

		num_opts = 0;
		memset(opts, 0, alloc_opts * sizeof(char *));

		while (1) {
			if (is_buf)
				p = strsep(&file, "\n");
			else
				p = fgets(string, 4096, f);
			if (!p)
				break;

			if (is_empty_or_comment(p))
				continue;

			strip_blank_front(&p);

			/*
			 * new section, break out and make sure we don't
			 * fgets() a new line at the top.
			 */
			if (p[0] == '[') {
				skip_fgets = 1;
				break;
			}

			strip_blank_end(p);

			if (num_opts == alloc_opts) {
				alloc_opts <<= 1;
				opts = realloc(opts,
						alloc_opts * sizeof(char *));
			}

			opts[num_opts] = strdup(p);
			num_opts++;
		}

		ret = fio_options_parse(td, opts, num_opts);
		if (!ret) {
			if (dump_cmdline)
				for (i = 0; i < num_opts; i++)
					log_info("--%s ", opts[i]);

			ret = add_job(td, name, 0, 0, type);
		} else {
			log_err("fio: job %s dropped\n", name);
			put_job(td);
		}

		for (i = 0; i < num_opts; i++)
			free(opts[i]);
		num_opts = 0;
	} while (!ret);

	if (dump_cmdline)
		log_info("\n");

	i = 0;
	while (i < nr_job_sections) {
		free(job_sections[i]);
		i++;
	}

	for (i = 0; i < num_opts; i++)
		free(opts[i]);

	free(string);
	free(name);
	free(opts);
	if (!is_buf && f != stdin)
		fclose(f);
	return ret;
}

static int fill_def_thread(void)
{
	memset(&def_thread, 0, sizeof(def_thread));

	fio_getaffinity(getpid(), &def_thread.o.cpumask);
	def_thread.o.timeout = def_timeout;

	/*
	 * fill default options
	 */
	fio_fill_default_options(&def_thread);
	return 0;
}

static void usage(const char *name)
{
	printf("%s\n", fio_version_string);
	printf("%s [options] [job options] <job file(s)>\n", name);
	printf("  --debug=options\tEnable debug logging. May be one/more of:\n"
		"\t\t\tprocess,file,io,mem,blktrace,verify,random,parse,\n"
		"\t\t\tdiskutil,job,mutex,profile,time,net\n");
	printf("  --output\t\tWrite output to file\n");
	printf("  --runtime\t\tRuntime in seconds\n");
	printf("  --latency-log\t\tGenerate per-job latency logs\n");
	printf("  --bandwidth-log\tGenerate per-job bandwidth logs\n");
	printf("  --minimal\t\tMinimal (terse) output\n");
	printf("  --output-format=x\tOutput format (terse,json,normal)\n");
	printf("  --terse-version=x\tSet terse version output format to 'x'\n");
	printf("  --version\t\tPrint version info and exit\n");
	printf("  --help\t\tPrint this page\n");
	printf("  --cmdhelp=cmd\t\tPrint command help, \"all\" for all of"
		" them\n");
	printf("  --enghelp=engine\tPrint ioengine help, or list"
		" available ioengines\n");
	printf("  --enghelp=engine,cmd\tPrint help for an ioengine"
		" cmd\n");
	printf("  --showcmd\t\tTurn a job file into command line options\n");
	printf("  --eta=when\t\tWhen ETA estimate should be printed\n");
	printf("            \t\tMay be \"always\", \"never\" or \"auto\"\n");
	printf("  --readonly\t\tTurn on safety read-only checks, preventing"
		" writes\n");
	printf("  --section=name\tOnly run specified section in job file\n");
	printf("  --alloc-size=kb\tSet smalloc pool to this size in kb"
		" (def 1024)\n");
	printf("  --warnings-fatal\tFio parser warnings are fatal\n");
	printf("  --max-jobs=nr\t\tMaximum number of threads/processes to support\n");
	printf("  --server=args\t\tStart a backend fio server\n");
	printf("  --daemonize=pidfile\tBackground fio server, write pid to file\n");
	printf("  --client=hostname\tTalk to remote backend fio server at hostname\n");
	printf("\nFio was written by Jens Axboe <jens.axboe@oracle.com>");
	printf("\n                 Jens Axboe <jaxboe@fusionio.com>\n");
}

#ifdef FIO_INC_DEBUG
struct debug_level debug_levels[] = {
	{ .name = "process",
	  .help = "Process creation/exit logging",
	  .shift = FD_PROCESS,
	},
	{ .name = "file",
	  .help = "File related action logging",
	  .shift = FD_FILE,
	},
	{ .name = "io",
	  .help = "IO and IO engine action logging (offsets, queue, completions, etc)",
	  .shift = FD_IO,
	},
	{ .name = "mem",
	  .help = "Memory allocation/freeing logging",
	  .shift = FD_MEM,
	},
	{ .name = "blktrace",
	  .help = "blktrace action logging",
	  .shift = FD_BLKTRACE,
	},
	{ .name = "verify",
	  .help = "IO verification action logging",
	  .shift = FD_VERIFY,
	},
	{ .name = "random",
	  .help = "Random generation logging",
	  .shift = FD_RANDOM,
	},
	{ .name = "parse",
	  .help = "Parser logging",
	  .shift = FD_PARSE,
	},
	{ .name = "diskutil",
	  .help = "Disk utility logging actions",
	  .shift = FD_DISKUTIL,
	},
	{ .name = "job",
	  .help = "Logging related to creating/destroying jobs",
	  .shift = FD_JOB,
	},
	{ .name = "mutex",
	  .help = "Mutex logging",
	  .shift = FD_MUTEX
	},
	{ .name	= "profile",
	  .help = "Logging related to profiles",
	  .shift = FD_PROFILE,
	},
	{ .name = "time",
	  .help = "Logging related to time keeping functions",
	  .shift = FD_TIME,
	},
	{ .name = "net",
	  .help = "Network logging",
	  .shift = FD_NET,
	},
	{ .name = NULL, },
};

static int set_debug(const char *string)
{
	struct debug_level *dl;
	char *p = (char *) string;
	char *opt;
	int i;

	if (!strcmp(string, "?") || !strcmp(string, "help")) {
		log_info("fio: dumping debug options:");
		for (i = 0; debug_levels[i].name; i++) {
			dl = &debug_levels[i];
			log_info("%s,", dl->name);
		}
		log_info("all\n");
		return 1;
	}

	while ((opt = strsep(&p, ",")) != NULL) {
		int found = 0;

		if (!strncmp(opt, "all", 3)) {
			log_info("fio: set all debug options\n");
			fio_debug = ~0UL;
			continue;
		}

		for (i = 0; debug_levels[i].name; i++) {
			dl = &debug_levels[i];
			found = !strncmp(opt, dl->name, strlen(dl->name));
			if (!found)
				continue;

			if (dl->shift == FD_JOB) {
				opt = strchr(opt, ':');
				if (!opt) {
					log_err("fio: missing job number\n");
					break;
				}
				opt++;
				fio_debug_jobno = atoi(opt);
				log_info("fio: set debug jobno %d\n",
							fio_debug_jobno);
			} else {
				log_info("fio: set debug option %s\n", opt);
				fio_debug |= (1UL << dl->shift);
			}
			break;
		}

		if (!found)
			log_err("fio: debug mask %s not found\n", opt);
	}
	return 0;
}
#else
static int set_debug(const char *string)
{
	log_err("fio: debug tracing not included in build\n");
	return 1;
}
#endif

static void fio_options_fill_optstring(void)
{
	char *ostr = cmd_optstr;
	int i, c;

	c = i = 0;
	while (l_opts[i].name) {
		ostr[c++] = l_opts[i].val;
		if (l_opts[i].has_arg == required_argument)
			ostr[c++] = ':';
		else if (l_opts[i].has_arg == optional_argument) {
			ostr[c++] = ':';
			ostr[c++] = ':';
		}
		i++;
	}
	ostr[c] = '\0';
}

static int client_flag_set(char c)
{
	int i;

	i = 0;
	while (l_opts[i].name) {
		int val = l_opts[i].val;

		if (c == (val & 0xff))
			return (val & FIO_CLIENT_FLAG);

		i++;
	}

	return 0;
}

void parse_cmd_client(void *client, char *opt)
{
	fio_client_add_cmd_option(client, opt);
}

int parse_cmd_line(int argc, char *argv[], int client_type)
{
	struct thread_data *td = NULL;
	int c, ini_idx = 0, lidx, ret = 0, do_exit = 0, exit_val = 0;
	char *ostr = cmd_optstr;
	void *pid_file = NULL;
	void *cur_client = NULL;
	int backend = 0;

	/*
	 * Reset optind handling, since we may call this multiple times
	 * for the backend.
	 */
	optind = 1;

	while ((c = getopt_long_only(argc, argv, ostr, l_opts, &lidx)) != -1) {
		did_arg = 1;

		if ((c & FIO_CLIENT_FLAG) || client_flag_set(c)) {
			parse_cmd_client(cur_client, argv[optind - 1]);
			c &= ~FIO_CLIENT_FLAG;
		}

		switch (c) {
		case 'a':
			smalloc_pool_size = atoi(optarg);
			break;
		case 't':
			def_timeout = atoi(optarg);
			break;
		case 'l':
			write_lat_log = 1;
			break;
		case 'b':
			write_bw_log = 1;
			break;
		case 'o':
			f_out = fopen(optarg, "w+");
			if (!f_out) {
				perror("fopen output");
				exit(1);
			}
			f_err = f_out;
			break;
		case 'm':
			output_format = FIO_OUTPUT_TERSE;
			break;
		case 'F':
			if (!strcmp(optarg, "minimal") ||
			    !strcmp(optarg, "terse") ||
			    !strcmp(optarg, "csv"))
				output_format = FIO_OUTPUT_TERSE;
			else if (!strcmp(optarg, "json"))
				output_format = FIO_OUTPUT_JSON;
			else
				output_format = FIO_OUTPUT_NORMAL;
			break;
		case 'h':
			if (!cur_client) {
				usage(argv[0]);
				do_exit++;
			}
			break;
		case 'c':
			if (!cur_client) {
				fio_show_option_help(optarg);
				do_exit++;
			}
			break;
		case 'i':
			if (!cur_client) {
				fio_show_ioengine_help(optarg);
				do_exit++;
			}
			break;
		case 's':
			dump_cmdline = 1;
			break;
		case 'r':
			read_only = 1;
			break;
		case 'v':
			if (!cur_client) {
				log_info("%s\n", fio_version_string);
				do_exit++;
			}
			break;
		case 'V':
			terse_version = atoi(optarg);
			if (!(terse_version == 2 || terse_version == 3) ||
			     (terse_version == 4)) {
				log_err("fio: bad terse version format\n");
				exit_val = 1;
				do_exit++;
			}
			break;
		case 'e':
			if (!strcmp("always", optarg))
				eta_print = FIO_ETA_ALWAYS;
			else if (!strcmp("never", optarg))
				eta_print = FIO_ETA_NEVER;
			break;
		case 'd':
			if (set_debug(optarg))
				do_exit++;
			break;
		case 'x': {
			size_t new_size;

			if (!strcmp(optarg, "global")) {
				log_err("fio: can't use global as only "
					"section\n");
				do_exit++;
				exit_val = 1;
				break;
			}
			new_size = (nr_job_sections + 1) * sizeof(char *);
			job_sections = realloc(job_sections, new_size);
			job_sections[nr_job_sections] = strdup(optarg);
			nr_job_sections++;
			break;
			}
		case 'p':
			exec_profile = strdup(optarg);
			break;
		case FIO_GETOPT_JOB: {
			const char *opt = l_opts[lidx].name;
			char *val = optarg;

			if (!strncmp(opt, "name", 4) && td) {
				ret = add_job(td, td->o.name ?: "fio", 0, 0, client_type);
				if (ret)
					return 0;
				td = NULL;
			}
			if (!td) {
				int is_section = !strncmp(opt, "name", 4);
				int global = 0;

				if (!is_section || !strncmp(val, "global", 6))
					global = 1;

				if (is_section && skip_this_section(val))
					continue;

				td = get_new_job(global, &def_thread, 1);
				if (!td || ioengine_load(td))
					return 0;
				fio_options_set_ioengine_opts(l_opts, td);
			}

			ret = fio_cmd_option_parse(td, opt, val);

			if (!ret && !strcmp(opt, "ioengine")) {
				free_ioengine(td);
				if (ioengine_load(td))
					return 0;
				fio_options_set_ioengine_opts(l_opts, td);
			}
			break;
		}
		case FIO_GETOPT_IOENGINE: {
			const char *opt = l_opts[lidx].name;
			char *val = optarg;
			opt = l_opts[lidx].name;
			val = optarg;
			ret = fio_cmd_ioengine_option_parse(td, opt, val);
			break;
		}
		case 'w':
			warnings_fatal = 1;
			break;
		case 'j':
			max_jobs = atoi(optarg);
			if (!max_jobs || max_jobs > REAL_MAX_JOBS) {
				log_err("fio: invalid max jobs: %d\n", max_jobs);
				do_exit++;
				exit_val = 1;
			}
			break;
		case 'S':
			if (nr_clients) {
				log_err("fio: can't be both client and server\n");
				do_exit++;
				exit_val = 1;
				break;
			}
			if (optarg)
				fio_server_set_arg(optarg);
			is_backend = 1;
			backend = 1;
			break;
		case 'D':
			pid_file = strdup(optarg);
			break;
		case 'C':
			if (is_backend) {
				log_err("fio: can't be both client and server\n");
				do_exit++;
				exit_val = 1;
				break;
			}
			if (fio_client_add(&fio_client_ops, optarg, &cur_client)) {
				log_err("fio: failed adding client %s\n", optarg);
				do_exit++;
				exit_val = 1;
				break;
			}
			/*
			 * If the next argument exists and isn't an option,
			 * assume it's a job file for this client only.
			 */
			while (optind < argc) {
				if (!strncmp(argv[optind], "--", 2) ||
				    !strncmp(argv[optind], "-", 1))
					break;

				fio_client_add_ini_file(cur_client, argv[optind]);
				optind++;
			}
			break;
		default:
			do_exit++;
			exit_val = 1;
			break;
		}
		if (do_exit)
			break;
	}

	if (do_exit) {
		if (exit_val && !(is_backend || nr_clients))
			exit(exit_val);
	}

	if (nr_clients && fio_clients_connect()) {
		do_exit++;
		exit_val = 1;
		return -1;
	}

	if (is_backend && backend)
		return fio_start_server(pid_file);

	if (td) {
		if (!ret)
			ret = add_job(td, td->o.name ?: "fio", 0, 0, client_type);
	}

	while (!ret && optind < argc) {
		ini_idx++;
		ini_file = realloc(ini_file, ini_idx * sizeof(char *));
		ini_file[ini_idx - 1] = strdup(argv[optind]);
		optind++;
	}

	return ini_idx;
}

int fio_init_options(void)
{
	f_out = stdout;
	f_err = stderr;

	fio_options_fill_optstring();
	fio_options_dup_and_init(l_opts);

	atexit(free_shm);

	if (fill_def_thread())
		return 1;

	return 0;
}

extern int fio_check_options(struct thread_options *);

int parse_options(int argc, char *argv[])
{
	const int type = FIO_CLIENT_TYPE_CLI;
	int job_files, i;

	if (fio_init_options())
		return 1;
	if (fio_test_cconv(&def_thread.o))
		log_err("fio: failed internal cconv test\n");

	job_files = parse_cmd_line(argc, argv, type);

	if (job_files > 0) {
		for (i = 0; i < job_files; i++) {
			if (fill_def_thread())
				return 1;
			if (nr_clients) {
				if (fio_clients_send_ini(ini_file[i]))
					return 1;
				free(ini_file[i]);
			} else if (!is_backend) {
				if (parse_jobs_ini(ini_file[i], 0, i, type))
					return 1;
				free(ini_file[i]);
			}
		}
	} else if (nr_clients) {
		if (fill_def_thread())
			return 1;
		if (fio_clients_send_ini(NULL))
			return 1;
	}

	free(ini_file);
	fio_options_free(&def_thread);

	if (!thread_number) {
		if (dump_cmdline)
			return 0;
		if (exec_profile)
			return 0;
		if (is_backend || nr_clients)
			return 0;
		if (did_arg)
			return 0;

		log_err("No jobs(s) defined\n\n");

		if (!did_arg) {
			usage(argv[0]);
			return 1;
		}

		return 0;
	}

	if (def_thread.o.gtod_offload) {
		fio_gtod_init();
		fio_gtod_offload = 1;
		fio_gtod_cpu = def_thread.o.gtod_cpu;
	}

	if (output_format == FIO_OUTPUT_NORMAL)
		log_info("%s\n", fio_version_string);

	return 0;
}

void options_default_fill(struct thread_options *o)
{
	memcpy(o, &def_thread.o, sizeof(*o));
}<|MERGE_RESOLUTION|>--- conflicted
+++ resolved
@@ -769,12 +769,6 @@
 static int add_job(struct thread_data *td, const char *jobname, int job_add_num,
 		   int recursed, int client_type)
 {
-<<<<<<< HEAD
-=======
-	const char *ddir_str[] = { NULL, "read", "write", "rw", NULL,
-				   "randread", "randwrite", "randrw",
-				   "trim", NULL, NULL, NULL, "randtrim" };
->>>>>>> eebd2f2d
 	unsigned int i;
 	char fname[PATH_MAX];
 	int numjobs, file_alloced;
@@ -885,44 +879,24 @@
 
 	if (output_format == FIO_OUTPUT_NORMAL) {
 		if (!job_add_num) {
-<<<<<<< HEAD
 			if (is_backend && !recursed)
 				fio_server_send_add_job(td);
 
 			if (!(td->io_ops->flags & FIO_NOIO)) {
-				char *c1, *c2, *c3, *c4;
+				char *c1, *c2, *c3, *c4, *c5, *c6;
 
 				c1 = fio_uint_to_kmg(td->o.min_bs[DDIR_READ]);
 				c2 = fio_uint_to_kmg(td->o.max_bs[DDIR_READ]);
 				c3 = fio_uint_to_kmg(td->o.min_bs[DDIR_WRITE]);
 				c4 = fio_uint_to_kmg(td->o.max_bs[DDIR_WRITE]);
-=======
-			if (!strcmp(td->io_ops->name, "cpuio")) {
-				log_info("%s: ioengine=cpu, cpuload=%u,"
-					 " cpucycle=%u\n", td->o.name,
-							td->o.cpuload,
-							td->o.cpucycle);
-			} else {
-				char *c1, *c2, *c3, *c4, *c5, *c6;
-
-				c1 = to_kmg(td->o.min_bs[DDIR_READ]);
-				c2 = to_kmg(td->o.max_bs[DDIR_READ]);
-				c3 = to_kmg(td->o.min_bs[DDIR_WRITE]);
-				c4 = to_kmg(td->o.max_bs[DDIR_WRITE]);
-				c5 = to_kmg(td->o.min_bs[DDIR_TRIM]);
-				c6 = to_kmg(td->o.max_bs[DDIR_TRIM]);
->>>>>>> eebd2f2d
+				c5 = fio_uint_to_kmg(td->o.min_bs[DDIR_TRIM]);
+				c6 = fio_uint_to_kmg(td->o.max_bs[DDIR_TRIM]);
 
 				log_info("%s: (g=%d): rw=%s, bs=%s-%s/%s-%s/%s-%s,"
 					 " ioengine=%s, iodepth=%u\n",
 						td->o.name, td->groupid,
-<<<<<<< HEAD
 						ddir_str(td->o.td_ddir),
-						c1, c2, c3, c4,
-=======
-						ddir_str[td->o.td_ddir],
 						c1, c2, c3, c4, c5, c6,
->>>>>>> eebd2f2d
 						td->io_ops->name,
 						td->o.iodepth);
 
