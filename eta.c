/*
 * Status and ETA code
 */
#include <unistd.h>
#include <fcntl.h>
#include <string.h>

#include "fio.h"

static char run_str[REAL_MAX_JOBS + 1];

/*
 * Sets the status of the 'td' in the printed status map.
 */
static void check_str_update(struct thread_data *td)
{
	char c = run_str[td->thread_number - 1];

	switch (td->runstate) {
	case TD_REAPED:
		if (td->error)
			c = 'X';
		else if (td->sig)
			c = 'K';
		else
			c = '_';
		break;
	case TD_EXITED:
		c = 'E';
		break;
	case TD_RAMP:
		c = '/';
		break;
	case TD_RUNNING:
		if (td_rw(td)) {
			if (td_random(td)) {
				if (td->o.rwmix[DDIR_READ] == 100)
					c = 'r';
				else if (td->o.rwmix[DDIR_WRITE] == 100)
					c = 'w';
				else
					c = 'm';
			} else {
				if (td->o.rwmix[DDIR_READ] == 100)
					c = 'R';
				else if (td->o.rwmix[DDIR_WRITE] == 100)
					c = 'W';
				else
					c = 'M';
			}
		} else if (td_read(td)) {
			if (td_random(td))
				c = 'r';
			else
				c = 'R';
		} else {
			if (td_random(td))
				c = 'w';
			else
				c = 'W';
		}
		break;
	case TD_PRE_READING:
		c = 'p';
		break;
	case TD_VERIFYING:
		c = 'V';
		break;
	case TD_FSYNCING:
		c = 'F';
		break;
	case TD_CREATED:
		c = 'C';
		break;
	case TD_INITIALIZED:
		c = 'I';
		break;
	case TD_NOT_CREATED:
		c = 'P';
		break;
	default:
		log_err("state %d\n", td->runstate);
	}

	run_str[td->thread_number - 1] = c;
}

/*
 * Convert seconds to a printable string.
 */
void eta_to_str(char *str, unsigned long eta_sec)
{
	unsigned int d, h, m, s;
	int disp_hour = 0;

	s = eta_sec % 60;
	eta_sec /= 60;
	m = eta_sec % 60;
	eta_sec /= 60;
	h = eta_sec % 24;
	eta_sec /= 24;
	d = eta_sec;

	if (d) {
		disp_hour = 1;
		str += sprintf(str, "%02ud:", d);
	}

	if (h || disp_hour)
		str += sprintf(str, "%02uh:", h);

	str += sprintf(str, "%02um:", m);
	str += sprintf(str, "%02us", s);
}

/*
 * Best effort calculation of the estimated pending runtime of a job.
 */
static int thread_eta(struct thread_data *td)
{
	unsigned long long bytes_total, bytes_done;
	unsigned long eta_sec = 0;
	unsigned long elapsed;

	elapsed = (mtime_since_now(&td->epoch) + 999) / 1000;

	bytes_total = td->total_io_size;

	if (td->o.fill_device && td->o.size  == -1ULL) {
		if (!td->fill_device_size || td->fill_device_size == -1ULL)
			return 0;

		bytes_total = td->fill_device_size;
	}

	/*
	 * if writing, bytes_total will be twice the size. If mixing,
	 * assume a 50/50 split and thus bytes_total will be 50% larger.
	 */
	if (td->o.do_verify && td->o.verify && td_write(td)) {
		if (td_rw(td))
			bytes_total = bytes_total * 3 / 2;
		else
			bytes_total <<= 1;
	}

	if (td->o.zone_size && td->o.zone_skip)
		bytes_total /= (td->o.zone_skip / td->o.zone_size);

	if (td->runstate == TD_RUNNING || td->runstate == TD_VERIFYING) {
		double perc, perc_t;

		bytes_done = td->io_bytes[DDIR_READ] + td->io_bytes[DDIR_WRITE];
		perc = (double) bytes_done / (double) bytes_total;
		if (perc > 1.0)
			perc = 1.0;

		if (td->o.time_based) {
			perc_t = (double) elapsed / (double) td->o.timeout;
			if (perc_t < perc)
				perc = perc_t;
		}

		eta_sec = (unsigned long) (elapsed * (1.0 / perc)) - elapsed;

		if (td->o.timeout &&
		    eta_sec > (td->o.timeout + done_secs - elapsed))
			eta_sec = td->o.timeout + done_secs - elapsed;
	} else if (td->runstate == TD_NOT_CREATED || td->runstate == TD_CREATED
			|| td->runstate == TD_INITIALIZED
			|| td->runstate == TD_RAMP
			|| td->runstate == TD_PRE_READING) {
		int t_eta = 0, r_eta = 0;

		/*
		 * We can only guess - assume it'll run the full timeout
		 * if given, otherwise assume it'll run at the specified rate.
		 */
		if (td->o.timeout) {
			t_eta = td->o.timeout + td->o.start_delay +
					td->o.ramp_time;

			if (in_ramp_time(td)) {
				unsigned long ramp_left;

				ramp_left = mtime_since_now(&td->epoch);
				ramp_left = (ramp_left + 999) / 1000;
				if (ramp_left <= t_eta)
					t_eta -= ramp_left;
			}
		}
		if (td->o.rate[0] || td->o.rate[1]) {
			r_eta = (bytes_total / 1024) /
					(td->o.rate[0] + td->o.rate[1]);
			r_eta += td->o.start_delay;
		}

		if (r_eta && t_eta)
			eta_sec = min(r_eta, t_eta);
		else if (r_eta)
			eta_sec = r_eta;
		else if (t_eta)
			eta_sec = t_eta;
		else
			eta_sec = 0;
	} else {
		/*
		 * thread is already done or waiting for fsync
		 */
		eta_sec = 0;
	}

	return eta_sec;
}

static void calc_rate(unsigned long mtime, unsigned long long *io_bytes,
		      unsigned long long *prev_io_bytes, unsigned int *rate)
{
	int i;

	for (i = 0; i <= DDIR_WRITE; i++) {
		unsigned long long diff;

		diff = io_bytes[i] - prev_io_bytes[i];
		rate[i] = ((1000 * diff) / mtime) / 1024;
	}
	prev_io_bytes[0] = io_bytes[0];
	prev_io_bytes[1] = io_bytes[1];
}

static void calc_iops(unsigned long mtime, unsigned long long *io_iops,
		      unsigned long long *prev_io_iops, unsigned int *iops)
{
	iops[0] = ((io_iops[0] - prev_io_iops[0]) * 1000) / mtime;
	iops[1] = ((io_iops[1] - prev_io_iops[1]) * 1000) / mtime;
	prev_io_iops[0] = io_iops[0];
	prev_io_iops[1] = io_iops[1];
}

/*
 * Print status of the jobs we know about. This includes rate estimates,
 * ETA, thread state, etc.
 */
int calc_thread_status(struct jobs_eta *je, int force)
{
	struct thread_data *td;
	int i;
	unsigned long rate_time, disp_time, bw_avg_time, *eta_secs;
	unsigned long long io_bytes[2];
	unsigned long long io_iops[2];
	struct timeval now;

	static unsigned long long rate_io_bytes[2];
	static unsigned long long disp_io_bytes[2];
	static unsigned long long disp_io_iops[2];
	static struct timeval rate_prev_time, disp_prev_time;

	if (!force) {
		if (temp_stall_ts || terse_output || eta_print == FIO_ETA_NEVER)
			return 0;

		if (!isatty(STDOUT_FILENO) && (eta_print != FIO_ETA_ALWAYS))
			return 0;
	}

	if (!rate_io_bytes[0] && !rate_io_bytes[1])
		fill_start_time(&rate_prev_time);
	if (!disp_io_bytes[0] && !disp_io_bytes[1])
		fill_start_time(&disp_prev_time);

	eta_secs = malloc(thread_number * sizeof(unsigned long));
	memset(eta_secs, 0, thread_number * sizeof(unsigned long));

	je->elapsed_sec = (mtime_since_genesis() + 999) / 1000;

	io_bytes[0] = io_bytes[1] = 0;
	io_iops[0] = io_iops[1] = 0;
	bw_avg_time = ULONG_MAX;
	for_each_td(td, i) {
		if (is_power_of_2(td->o.kb_base))
			je->is_pow2 = 1;
		if (td->o.bw_avg_time < bw_avg_time)
			bw_avg_time = td->o.bw_avg_time;
		if (td->runstate == TD_RUNNING || td->runstate == TD_VERIFYING
		    || td->runstate == TD_FSYNCING
		    || td->runstate == TD_PRE_READING) {
			je->nr_running++;
<<<<<<< HEAD
			je->t_rate[0] += td->o.rate[0];
			je->t_rate[1] += td->o.rate[1];
			je->m_rate[0] += td->o.ratemin[0];
			je->m_rate[1] += td->o.ratemin[1];
			je->t_iops[0] += td->o.rate_iops[0];
			je->t_iops[1] += td->o.rate_iops[1];
			je->m_iops[0] += td->o.rate_iops_min[0];
			je->m_iops[1] += td->o.rate_iops_min[1];
=======
			if (td_read(td)) {
				je->t_rate += td->o.rate[DDIR_READ];
				je->t_iops += td->o.rate_iops[DDIR_READ];
				je->m_rate += td->o.ratemin[DDIR_READ];
				je->m_iops += td->o.rate_iops_min[DDIR_READ];
			}
			if (td_write(td)) {
				je->t_rate += td->o.rate[DDIR_WRITE];
				je->t_iops += td->o.rate_iops[DDIR_WRITE];
				je->m_rate += td->o.ratemin[DDIR_WRITE];
				je->m_iops += td->o.rate_iops_min[DDIR_WRITE];
			}
>>>>>>> 242c38db
			je->files_open += td->nr_open_files;
		} else if (td->runstate == TD_RAMP) {
			je->nr_running++;
			je->nr_ramp++;
		} else if (td->runstate < TD_RUNNING)
			je->nr_pending++;

		if (je->elapsed_sec >= 3)
			eta_secs[i] = thread_eta(td);
		else
			eta_secs[i] = INT_MAX;

		check_str_update(td);

		if (td->runstate > TD_RAMP) {
			io_bytes[0] += td->io_bytes[0];
			io_bytes[1] += td->io_bytes[1];
			io_iops[0] += td->io_blocks[0];
			io_iops[1] += td->io_blocks[1];
		}
	}

	if (exitall_on_terminate)
		je->eta_sec = INT_MAX;
	else
		je->eta_sec = 0;

	for_each_td(td, i) {
		if (exitall_on_terminate) {
			if (eta_secs[i] < je->eta_sec)
				je->eta_sec = eta_secs[i];
		} else {
			if (eta_secs[i] > je->eta_sec)
				je->eta_sec = eta_secs[i];
		}
	}

	free(eta_secs);

	fio_gettime(&now, NULL);
	rate_time = mtime_since(&rate_prev_time, &now);

	if (write_bw_log && rate_time > bw_avg_time && !in_ramp_time(td)) {
		calc_rate(rate_time, io_bytes, rate_io_bytes, je->rate);
		memcpy(&rate_prev_time, &now, sizeof(now));
		add_agg_sample(je->rate[DDIR_READ], DDIR_READ, 0);
		add_agg_sample(je->rate[DDIR_WRITE], DDIR_WRITE, 0);
	}

	disp_time = mtime_since(&disp_prev_time, &now);

	/*
	 * Allow a little slack, the target is to print it every 1000 msecs
	 */
	if (!force && disp_time < 900)
		return 0;

	calc_rate(disp_time, io_bytes, disp_io_bytes, je->rate);
	calc_iops(disp_time, io_iops, disp_io_iops, je->iops);

	memcpy(&disp_prev_time, &now, sizeof(now));

	if (!force && !je->nr_running && !je->nr_pending)
		return 0;

	je->nr_threads = thread_number;
	memcpy(je->run_str, run_str, thread_number * sizeof(char));

	return 1;
}

void display_thread_status(struct jobs_eta *je)
{
	static int linelen_last;
	static int eta_good;
	char output[REAL_MAX_JOBS + 512], *p = output;
	char eta_str[128];
	double perc = 0.0;

	if (je->eta_sec != INT_MAX && je->elapsed_sec) {
		perc = (double) je->elapsed_sec / (double) (je->elapsed_sec + je->eta_sec);
		eta_to_str(eta_str, je->eta_sec);
	}

	p += sprintf(p, "Jobs: %d (f=%d)", je->nr_running, je->files_open);
	if (je->m_rate[0] || je->m_rate[1] || je->t_rate[0] || je->t_rate[1]) {
		char *tr, *mr;

		mr = num2str(je->m_rate[0] + je->m_rate[1], 4, 0, je->is_pow2);
		tr = num2str(je->t_rate[0] + je->t_rate[1], 4, 0, je->is_pow2);
		p += sprintf(p, ", CR=%s/%s KB/s", tr, mr);
		free(tr);
		free(mr);
	} else if (je->m_iops[0] || je->m_iops[1] || je->t_iops[0] || je->t_iops[1]) {
		p += sprintf(p, ", CR=%d/%d IOPS",
					je->t_iops[0] + je->t_iops[1],
					je->m_iops[0] + je->t_iops[1]);
	}
	if (je->eta_sec != INT_MAX && je->nr_running) {
		char perc_str[32];
		char *iops_str[2];
		char *rate_str[2];
		size_t left;
		int l;

		if ((!je->eta_sec && !eta_good) || je->nr_ramp == je->nr_running)
			strcpy(perc_str, "-.-% done");
		else {
			eta_good = 1;
			perc *= 100.0;
			sprintf(perc_str, "%3.1f%% done", perc);
		}

		rate_str[0] = num2str(je->rate[0], 5, 1024, je->is_pow2);
		rate_str[1] = num2str(je->rate[1], 5, 1024, je->is_pow2);

		iops_str[0] = num2str(je->iops[0], 4, 1, 0);
		iops_str[1] = num2str(je->iops[1], 4, 1, 0);

		left = sizeof(output) - (p - output) - 1;

		l = snprintf(p, left, ": [%s] [%s] [%s/%s /s] [%s/%s iops] [eta %s]",
				je->run_str, perc_str, rate_str[0],
				rate_str[1], iops_str[0], iops_str[1], eta_str);
		p += l;
		if (l >= 0 && l < linelen_last)
			p += sprintf(p, "%*s", linelen_last - l, "");
		linelen_last = l;

		free(rate_str[0]);
		free(rate_str[1]);
		free(iops_str[0]);
		free(iops_str[1]);
	}
	p += sprintf(p, "\r");

	printf("%s", output);
	fflush(stdout);
}

void print_thread_status(void)
{
	struct jobs_eta *je;
	size_t size;

	if (!thread_number)
		return;

	size = sizeof(*je) + thread_number * sizeof(char) + 1;
	je = malloc(size);
	memset(je, 0, size);

	if (calc_thread_status(je, 0))
		display_thread_status(je);

	free(je);
}

void print_status_init(int thr_number)
{
	run_str[thr_number] = 'P';
}<|MERGE_RESOLUTION|>--- conflicted
+++ resolved
@@ -285,29 +285,18 @@
 		    || td->runstate == TD_FSYNCING
 		    || td->runstate == TD_PRE_READING) {
 			je->nr_running++;
-<<<<<<< HEAD
-			je->t_rate[0] += td->o.rate[0];
-			je->t_rate[1] += td->o.rate[1];
-			je->m_rate[0] += td->o.ratemin[0];
-			je->m_rate[1] += td->o.ratemin[1];
-			je->t_iops[0] += td->o.rate_iops[0];
-			je->t_iops[1] += td->o.rate_iops[1];
-			je->m_iops[0] += td->o.rate_iops_min[0];
-			je->m_iops[1] += td->o.rate_iops_min[1];
-=======
 			if (td_read(td)) {
-				je->t_rate += td->o.rate[DDIR_READ];
-				je->t_iops += td->o.rate_iops[DDIR_READ];
-				je->m_rate += td->o.ratemin[DDIR_READ];
-				je->m_iops += td->o.rate_iops_min[DDIR_READ];
+				je->t_rate[0] += td->o.rate[DDIR_READ];
+				je->t_iops[0] += td->o.rate_iops[DDIR_READ];
+				je->m_rate[0] += td->o.ratemin[DDIR_READ];
+				je->m_iops[0] += td->o.rate_iops_min[DDIR_READ];
 			}
 			if (td_write(td)) {
-				je->t_rate += td->o.rate[DDIR_WRITE];
-				je->t_iops += td->o.rate_iops[DDIR_WRITE];
-				je->m_rate += td->o.ratemin[DDIR_WRITE];
-				je->m_iops += td->o.rate_iops_min[DDIR_WRITE];
+				je->t_rate[1] += td->o.rate[DDIR_WRITE];
+				je->t_iops[1] += td->o.rate_iops[DDIR_WRITE];
+				je->m_rate[1] += td->o.ratemin[DDIR_WRITE];
+				je->m_iops[1] += td->o.rate_iops_min[DDIR_WRITE];
 			}
->>>>>>> 242c38db
 			je->files_open += td->nr_open_files;
 		} else if (td->runstate == TD_RAMP) {
 			je->nr_running++;
