--- conflicted
+++ resolved
@@ -137,14 +137,11 @@
   --extra-cflags=*)
   CFLAGS="$CFLAGS $optarg"
   ;;
-<<<<<<< HEAD
+  --build-32bit-win=*) build_32bit_win="$optarg"
+  ;;
   --enable-gfio)
-    gfio="yes"
-    ;;
-=======
-  --build-32bit-win=*) build_32bit_win="$optarg"
-  ;;
->>>>>>> d6b18e27
+  gfio="yes"
+  ;;
   --help)
     show_help="yes"
     ;;
@@ -158,11 +155,8 @@
 if test "$show_help" = "yes" ; then
   echo "--cc=                  Specify compiler to use"
   echo "--extra-cflags=        Specify extra CFLAGS to pass to compiler"
-<<<<<<< HEAD
+  echo "--build-32bit-win=     Specify yes for a 32-bit build on Windows"
   echo "--enable-gfio          Enable building of gtk gfio"
-=======
-  echo "--build-32bit-win=     Specify yes for a 32-bit build on Windows"
->>>>>>> d6b18e27
   exit $exit_val
 fi
 
